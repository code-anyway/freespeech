import json
import uuid


from freespeech.api import notion
from freespeech.types import Event


ANNOUNCERS_TEST_PROJECT_PAGE_ID = "fe999aa7a53a448a8b6f3dcfe07ab434"
<<<<<<< HEAD
TRANSCRIPT_DATABASE_ID = "da8013c44f6f4809b3e7ed53dfbfb461"
PROJECT_DATABASE_ID = "4d8d51229d854929b193a13604bf47dc"
ANNOUNCERS_TEST_VIDEO_URL = "https://youtu.be/bhRaND9jiOA"

=======
ANNOUNCERS_TEST_TRANSCRIPT_PAGE_ID_EN = "03182244413246de9d632b9e59548718"
ANNOUNCERS_TEST_VIDEO_URL = "https://youtu.be/bhRaND9jiOA"
PROJECT_DATABASE_ID = "4d8d51229d854929b193a13604bf47dc"
TRANSCRIPT_DATABASE_ID = "da8013c44f6f4809b3e7ed53dfbfb461"
>>>>>>> 5be1deb4

SHORT_EVENT_1_EN = Event(time_ms=1001,
                         duration_ms=1000,
                         chunks=["One hen. Two ducks."])
SHORT_EVENT_2_EN = Event(time_ms=4001,
                         duration_ms=2000,
                         chunks=["Three squawking geese."])


SHORT_EVENT_1_RU = Event(time_ms=1001,
                         duration_ms=1000,
                         chunks=["Одна курица. Две утки."])
SHORT_EVENT_2_RU = Event(time_ms=4001,
                         duration_ms=2000,
                         chunks=["Два кричащих гуся."])

<<<<<<< HEAD

SHORT_EVENT_1_UA = Event(time_ms=60000,
                         duration_ms=5000,
                         chunks=[f"Путiн хуiло. {uuid.uuid4()}"])
SHORT_EVENT_2_UA = Event(time_ms=120000,
                         duration_ms=5000,
                         chunks=[f"Ole-ole! {uuid.uuid4()}"])


LONG_EVENT_EN = Event(time_ms=0,
                      duration_ms=29000,
                      chunks=['One hen. Two ducks. Three squawking geese. Four '    # noqa E501
                              'limerick oysters. Five corpulent porpoises. Six '    # noqa E501
                              "pairs of Don Alverzo's tweezers. Seven thousand "    # noqa E501
                              'Macedonians in full battle array. Eight brass '
                              'monkeys from the ancient sacred crypts of Egypt. '   # noqa E501
                              'Nine apathetic, sympathetic, diabetic old men on '   # noqa E501
                              'roller skates, with a marked propensity towards '    # noqa E501
                              'procrastination and sloth.'])

LONG_EVENT_RU = Event(time_ms=0,
                      duration_ms=29000,
                      chunks=['Одна курица. Две утки. Три кричащих гуся. Четыре '    # noqa E501
                              'лимерик устрицы. Пять тучных дельфинов. Шесть пар '   # noqa E501
                              'пинцетов Дона Альверзо. Семь тысяч македонцев в '     # noqa E501
                              'полном боевом строю. Восемь латунных обезьян из '     # noqa E501
                              'древних священных склепов Египта. Девять апатичных, ' # noqa E501
                              'сочувствующих стариков-диабетиков на роликовых '
                              'коньках с заметной склонностью к прокрастинации и '   # noqa E501
                              'лени.'])


def test_get_all_pages():
    pages = notion.get_pages(PROJECT_DATABASE_ID, page_size=2)
    assert pages


def test_parse_event():
    parse = notion._parse_event
=======
SHORT_EVENT_1_UK = Event(time_ms=60000,
                         duration_ms=5000,
                         chunks=[f"Путiн хуiло. {uuid.uuid4()}"])
SHORT_EVENT_2_UK = Event(time_ms=120000,
                         duration_ms=5000,
                         chunks=[f"Ole-ole! {uuid.uuid4()}"])

ANNOUNCERS_TEST_EVENT_EN = \
    Event(time_ms=0,
          duration_ms=29000,
          chunks=['One hen. Two ducks. Three squawking geese. Four '
                  'limerick oysters. Five corpulent porpoises. Six '
                  "pairs of Don Alverzo's tweezers. Seven thousand "
                  'Macedonians in full battle array. Eight brass '
                  'monkeys from the ancient sacred crypts of Egypt. '
                  'Nine apathetic, sympathetic, diabetic old men on '
                  'roller skates, with a marked propensity towards '
                  'procrastination and sloth.'])
ANNOUNCERS_TEST_EVENT_RU = \
    Event(time_ms=0,
          duration_ms=29000,
          chunks=['Одна курица. Две утки. Три кричащих гуся. Четыре '
                  'лимерик устрицы. Пять тучных дельфинов. Шесть пар '
                  'пинцетов Дона Альверзо. Семь тысяч македонцев в '
                  'полном боевом строю. Восемь латунных обезьян из '
                  'древних священных склепов Египта. Девять апатичных, '
                  'сочувствующих стариков-диабетиков на роликовых '
                  'коньках с заметной склонностью к прокрастинации и '
                  'лени.'])


def test_parse_time_interval():
    parse = notion.parse_time_interval
>>>>>>> 5be1deb4

    assert parse("00:00:00.000/00:00:00.000") == (0, 0)
    assert parse(" 00:00:00.000 / 00:00:00.000 ") == (0, 0)
    assert parse("00:00:00.001/00:00:00.120") == (1, 119)
    assert parse("00:00:01.001/00:00:02.120") == (1001, 1119)
    assert parse("00:01:02.001/00:01:20.123") == (62001, 18122)
    assert parse("01:01:01.123/01:01:01.123") == (3661123, 0)


def test_get_transcript_from_test_data(requests_mock):
    with open("tests/api/data/notion/transcript_block.json") as fd:
        block = json.load(fd)
        requests_mock.get(
            f"https://api.notion.com/v1/blocks/{42}/children",
            json=block)
        events = notion.get_transcript(42)

    assert events == [SHORT_EVENT_1_EN, SHORT_EVENT_2_EN]


<<<<<<< HEAD
def test_get_transcripts_from_notion():
    transcripts = notion.get_transcripts(database_id=TRANSCRIPT_DATABASE_ID,
                                         url=ANNOUNCERS_TEST_VIDEO_URL)
    assert transcripts == {"en-US": [LONG_EVENT_EN], "ru-RU": [LONG_EVENT_RU]}
=======
def test_get_transcripts():
    transcripts = notion.get_transcripts(database_id=TRANSCRIPT_DATABASE_ID,
                                         url=ANNOUNCERS_TEST_VIDEO_URL)

    assert transcripts["en-US"] == [ANNOUNCERS_TEST_EVENT_EN]
    assert transcripts["ru-RU"] == [ANNOUNCERS_TEST_EVENT_RU]
>>>>>>> 5be1deb4


def test_add_transcript():
    page = notion.add_transcript(project_database_id=PROJECT_DATABASE_ID,
                                 transcript_database_id=TRANSCRIPT_DATABASE_ID,
<<<<<<< HEAD
                                 url=ANNOUNCERS_TEST_VIDEO_URL,
                                 lang="uk-UK",
                                 title="Who is Mr. Putin?",
                                 events=[LONG_EVENT_EN])
    assert notion.get_transcript(page) == [LONG_EVENT_EN]
=======
                                 video_url=ANNOUNCERS_TEST_VIDEO_URL,
                                 lang="uk-UK",
                                 title="Who is Mr. Putin?",
                                 events=[SHORT_EVENT_1_UK, SHORT_EVENT_2_UK])
    t_uk = notion.get_transcript(page_id=page)
    assert t_uk == [SHORT_EVENT_1_UK, SHORT_EVENT_2_UK]
>>>>>>> 5be1deb4


def test_get_page_properties(requests_mock):
    with open("tests/api/data/notion/page.json") as fd:
        page = json.load(fd)
        requests_mock.get(
            f"https://api.notion.com/v1/pages/{42}",
            json=page)
    expected = {
        'Name': "Announcer's test",
        'Source Language': 'en-US',
        'Stage': 'Download',
        'Status': ['Transcribed'],
        'Target': ['ru-RU'],
        'Video': 'https://youtu.be/bhRaND9jiOA',
    }
    assert notion.get_page_properties(42) == expected<|MERGE_RESOLUTION|>--- conflicted
+++ resolved
@@ -7,17 +7,11 @@
 
 
 ANNOUNCERS_TEST_PROJECT_PAGE_ID = "fe999aa7a53a448a8b6f3dcfe07ab434"
-<<<<<<< HEAD
-TRANSCRIPT_DATABASE_ID = "da8013c44f6f4809b3e7ed53dfbfb461"
-PROJECT_DATABASE_ID = "4d8d51229d854929b193a13604bf47dc"
-ANNOUNCERS_TEST_VIDEO_URL = "https://youtu.be/bhRaND9jiOA"
-
-=======
 ANNOUNCERS_TEST_TRANSCRIPT_PAGE_ID_EN = "03182244413246de9d632b9e59548718"
 ANNOUNCERS_TEST_VIDEO_URL = "https://youtu.be/bhRaND9jiOA"
 PROJECT_DATABASE_ID = "4d8d51229d854929b193a13604bf47dc"
 TRANSCRIPT_DATABASE_ID = "da8013c44f6f4809b3e7ed53dfbfb461"
->>>>>>> 5be1deb4
+
 
 SHORT_EVENT_1_EN = Event(time_ms=1001,
                          duration_ms=1000,
@@ -34,47 +28,7 @@
                          duration_ms=2000,
                          chunks=["Два кричащих гуся."])
 
-<<<<<<< HEAD
 
-SHORT_EVENT_1_UA = Event(time_ms=60000,
-                         duration_ms=5000,
-                         chunks=[f"Путiн хуiло. {uuid.uuid4()}"])
-SHORT_EVENT_2_UA = Event(time_ms=120000,
-                         duration_ms=5000,
-                         chunks=[f"Ole-ole! {uuid.uuid4()}"])
-
-
-LONG_EVENT_EN = Event(time_ms=0,
-                      duration_ms=29000,
-                      chunks=['One hen. Two ducks. Three squawking geese. Four '    # noqa E501
-                              'limerick oysters. Five corpulent porpoises. Six '    # noqa E501
-                              "pairs of Don Alverzo's tweezers. Seven thousand "    # noqa E501
-                              'Macedonians in full battle array. Eight brass '
-                              'monkeys from the ancient sacred crypts of Egypt. '   # noqa E501
-                              'Nine apathetic, sympathetic, diabetic old men on '   # noqa E501
-                              'roller skates, with a marked propensity towards '    # noqa E501
-                              'procrastination and sloth.'])
-
-LONG_EVENT_RU = Event(time_ms=0,
-                      duration_ms=29000,
-                      chunks=['Одна курица. Две утки. Три кричащих гуся. Четыре '    # noqa E501
-                              'лимерик устрицы. Пять тучных дельфинов. Шесть пар '   # noqa E501
-                              'пинцетов Дона Альверзо. Семь тысяч македонцев в '     # noqa E501
-                              'полном боевом строю. Восемь латунных обезьян из '     # noqa E501
-                              'древних священных склепов Египта. Девять апатичных, ' # noqa E501
-                              'сочувствующих стариков-диабетиков на роликовых '
-                              'коньках с заметной склонностью к прокрастинации и '   # noqa E501
-                              'лени.'])
-
-
-def test_get_all_pages():
-    pages = notion.get_pages(PROJECT_DATABASE_ID, page_size=2)
-    assert pages
-
-
-def test_parse_event():
-    parse = notion._parse_event
-=======
 SHORT_EVENT_1_UK = Event(time_ms=60000,
                          duration_ms=5000,
                          chunks=[f"Путiн хуiло. {uuid.uuid4()}"])
@@ -82,7 +36,8 @@
                          duration_ms=5000,
                          chunks=[f"Ole-ole! {uuid.uuid4()}"])
 
-ANNOUNCERS_TEST_EVENT_EN = \
+
+LONG_EVENT_EN = \
     Event(time_ms=0,
           duration_ms=29000,
           chunks=['One hen. Two ducks. Three squawking geese. Four '
@@ -93,7 +48,8 @@
                   'Nine apathetic, sympathetic, diabetic old men on '
                   'roller skates, with a marked propensity towards '
                   'procrastination and sloth.'])
-ANNOUNCERS_TEST_EVENT_RU = \
+
+LONG_EVENT_RU = \
     Event(time_ms=0,
           duration_ms=29000,
           chunks=['Одна курица. Две утки. Три кричащих гуся. Четыре '
@@ -106,9 +62,8 @@
                   'лени.'])
 
 
-def test_parse_time_interval():
+def test_parse_event():
     parse = notion.parse_time_interval
->>>>>>> 5be1deb4
 
     assert parse("00:00:00.000/00:00:00.000") == (0, 0)
     assert parse(" 00:00:00.000 / 00:00:00.000 ") == (0, 0)
@@ -129,38 +84,23 @@
     assert events == [SHORT_EVENT_1_EN, SHORT_EVENT_2_EN]
 
 
-<<<<<<< HEAD
-def test_get_transcripts_from_notion():
-    transcripts = notion.get_transcripts(database_id=TRANSCRIPT_DATABASE_ID,
-                                         url=ANNOUNCERS_TEST_VIDEO_URL)
-    assert transcripts == {"en-US": [LONG_EVENT_EN], "ru-RU": [LONG_EVENT_RU]}
-=======
 def test_get_transcripts():
     transcripts = notion.get_transcripts(database_id=TRANSCRIPT_DATABASE_ID,
                                          url=ANNOUNCERS_TEST_VIDEO_URL)
 
-    assert transcripts["en-US"] == [ANNOUNCERS_TEST_EVENT_EN]
-    assert transcripts["ru-RU"] == [ANNOUNCERS_TEST_EVENT_RU]
->>>>>>> 5be1deb4
+    assert transcripts["en-US"] == [LONG_EVENT_EN]
+    assert transcripts["ru-RU"] == [LONG_EVENT_RU]
 
 
 def test_add_transcript():
     page = notion.add_transcript(project_database_id=PROJECT_DATABASE_ID,
                                  transcript_database_id=TRANSCRIPT_DATABASE_ID,
-<<<<<<< HEAD
-                                 url=ANNOUNCERS_TEST_VIDEO_URL,
-                                 lang="uk-UK",
-                                 title="Who is Mr. Putin?",
-                                 events=[LONG_EVENT_EN])
-    assert notion.get_transcript(page) == [LONG_EVENT_EN]
-=======
                                  video_url=ANNOUNCERS_TEST_VIDEO_URL,
                                  lang="uk-UK",
                                  title="Who is Mr. Putin?",
                                  events=[SHORT_EVENT_1_UK, SHORT_EVENT_2_UK])
     t_uk = notion.get_transcript(page_id=page)
     assert t_uk == [SHORT_EVENT_1_UK, SHORT_EVENT_2_UK]
->>>>>>> 5be1deb4
 
 
 def test_get_page_properties(requests_mock):
