--- conflicted
+++ resolved
@@ -38,11 +38,7 @@
 Hello, Bill!
 How are you?
 
-<<<<<<< HEAD
-00:00:02@1.40 (Alonzo Church)
-=======
-00:00:02.000000@1.4 (Alonzo Church)
->>>>>>> d42176a2
+00:00:02.000000@1.40 (Alonzo Church)
 It was a huge mistake.
 """
 
