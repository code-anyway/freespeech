--- conflicted
+++ resolved
@@ -89,9 +89,6 @@
         3.5 * 60 * 1000,
         None,
         None,
-<<<<<<< HEAD
-    )
-=======
     )
 
 
@@ -103,5 +100,4 @@
     for file in files:
         with open(file) as lines:
             text = "".join(lines)
-            assert transcript.events_to_srt(transcript.srt_to_events(text)) == text
->>>>>>> d42176a2
+            assert transcript.events_to_srt(transcript.srt_to_events(text)) == text