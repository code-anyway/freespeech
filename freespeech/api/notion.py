--- conflicted
+++ resolved
@@ -90,13 +90,9 @@
 
 def _parse_value(value: Dict,
                  value_type: str | None = None
-<<<<<<< HEAD
-                 ) -> str | List[str] | List[Dict]:
+                 ) -> str | List[str] | List[Dict] | None:
     # Sometimes Notion response doesn't have "type" key
     # and the caller will need to give a hint.
-=======
-                 ) -> str | List[str] | List[Dict] | None:
->>>>>>> 5be1deb4
     _type = value_type or value["type"]
     match _type:
         case "multi_select":
@@ -124,17 +120,9 @@
     """
     url = f"https://api.notion.com/v1/blocks/{page_id}/children"
     response = requests.get(url, headers=HEADERS)
-    page_blocks = response.json()
-
-<<<<<<< HEAD
-    results = (r for r in page_blocks["results"] if not r["archived"])
-=======
-    url = f"https://api.notion.com/v1/blocks/{page_id}/children"
-    response = requests.get(url, headers=HEADERS)
 
     blocks = response.json()
     results = (r for r in blocks["results"] if not r["archived"])
->>>>>>> 5be1deb4
     events: Dict[Tuple[int, int], List[str]] = dict()
 
     HEADINGS = ["heading_1", "heading_2", "heading_3"]
@@ -183,11 +171,7 @@
         operator="any",
         value={
             "rich_text": {
-<<<<<<< HEAD
-                "contains": url
-=======
                 "equals": url
->>>>>>> 5be1deb4
             }
         }
     )
@@ -202,27 +186,12 @@
 
 def add_transcript(project_database_id: str,
                    transcript_database_id: str,
-<<<<<<< HEAD
-                   url: str,
-=======
                    video_url: str,
->>>>>>> 5be1deb4
                    lang: str,
                    title: str,
                    events: List[Event]) -> str:
     url = "https://api.notion.com/v1/pages"
 
-<<<<<<< HEAD
-    proj_id, *tail = query(project_database_id, "Video", "text", "equals", url)
-
-    if tail:
-        logger.warning(
-            f"Multiple entries with the same Video url in "
-            f"{project_database_id}: {[proj_id] + tail}")
-
-    # Flatten lists of blocks returned by each render_event call
-    blocks: List[Dict] = sum([render_event(event) for event in events], [])
-=======
     project_id, *tail = query(database_id=project_database_id,
                               property_name="Video",
                               property_type="url",
@@ -237,7 +206,6 @@
     # Flatten event blocks
     blocks: List[Dict] = sum(
         [render_event(event) for event in events], [])
->>>>>>> 5be1deb4
 
     payload = {
         "parent": {
@@ -254,17 +222,11 @@
                 }],
             },
             "Project": {
-<<<<<<< HEAD
-                "relation": {
-                    "id": proj_id
-                }
-=======
                 "relation": [
                     {
                         "id": project_id
                     }
                 ]
->>>>>>> 5be1deb4
             },
             "Language": {
                 "select": {
@@ -284,19 +246,11 @@
     """Parses HH:MM:SS.fff/HH:MM:SS.fff into (start_ms, duration_ms).
 
     Args:
-<<<<<<< HEAD
-        interval: encoded as two ISO 8601 timestamps separated by '/'
-            indicating start and finish of an interval.
-
-    Returns:
-        Time interval represented as a tuple: (time_ms, duration_ms).
-=======
         interval: start and finish encoded as
-            two ISO 8601 formatted timespamps separated by "/"
+            two ISO 8601 formatted timestamps separated by "/"
 
     Returns:
         Event start time and duration in milliseconds.
->>>>>>> 5be1deb4
     """
 
     # TODO (astaff): couldn't find a sane way to do that
@@ -318,18 +272,6 @@
     return start_ms, finish_ms - start_ms
 
 
-<<<<<<< HEAD
-def unparse_time_internval(time_ms, duration_ms) -> str:
-    """Transforms time interval into HH:MM:SS.fff/HH:MM:SS.fff
-
-    Args:
-        time_ms: start of an interval.
-        duration_ms: duration of an interval.
-
-    Returns:
-        Two ISO 8601 timestamps separated by '/'
-        indicating start and finish of an interval.
-=======
 def unparse_time_interval(time_ms: int, duration_ms: int) -> str:
     """Generates HH:MM:SS.fff/HH:MM:SS.fff representation for a time interval.
 
@@ -339,8 +281,7 @@
 
     Returns:
        Interval start and finish encoded as
-       two ISO 8601 formatted timespamps separated by "/". 
->>>>>>> 5be1deb4
+       two ISO 8601 formatted timespamps separated by "/".
     """
     start_ms = time_ms
     finish_ms = time_ms + duration_ms
@@ -353,27 +294,18 @@
 
 
 def render_event(event: Event) -> List[Dict]:
-<<<<<<< HEAD
-    """Renders single event into a list of Notion Blocks."""
-    header_text = {
-        "type": "text",
-        "text": {
-            "content": unparse_time_internval(time_ms=event.time_ms,
-                                              duration_ms=event.duration_ms)
-=======
     """Generates list of Notion blocks representing an speech event."""
     text = {
         "type": "text",
         "text": {
             "content": unparse_time_interval(event.time_ms, event.duration_ms)
->>>>>>> 5be1deb4
         }
     }
     header = {
         "object": "block",
         "type": "heading_3",
         "heading_3": {
-            "rich_text": [header_text]
+            "rich_text": [text]
         },
     }
     paragraphs = [
