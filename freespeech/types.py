--- conflicted
+++ resolved
@@ -10,8 +10,12 @@
 
 
 Language = Literal["en-US", "uk-UA", "ru-RU", "pt-PT", "es-US", "de-DE"]
-<<<<<<< HEAD
-=======
+
+
+def is_language(val: str) -> TypeGuard[Language]:
+    return val in ("en-US", "uk-UA", "ru-RU", "pt-PT", "es-US", "de-DE")
+
+  
 Character = Literal[
     "Alan Turing",
     "Grace Hopper",
@@ -20,16 +24,6 @@
     "Original",
     "Bill",
     "Melinda",
-]
->>>>>>> 21856b01
-
-
-def is_language(val: str) -> TypeGuard[Language]:
-    return val in ("en-US", "uk-UA", "ru-RU", "pt-PT", "es-US", "de-DE")
-
-
-Character = Literal[
-    "Alan Turing", "Grace Hopper", "Ada Lovelace", "Alonzo Church", "Original"
 ]
 
 
