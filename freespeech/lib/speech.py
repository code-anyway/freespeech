--- conflicted
+++ resolved
@@ -2,6 +2,7 @@
 import difflib
 import logging
 import re
+import tempfile
 import xml.etree.ElementTree as ET
 from dataclasses import replace
 from functools import cache
@@ -12,6 +13,7 @@
 from uuid import uuid4
 
 import aiohttp
+import azure.cognitiveservices.speech as azure_tts
 from deepgram import Deepgram
 from google.api_core import exceptions as google_api_exceptions
 from google.cloud import speech as speech_api
@@ -20,7 +22,7 @@
 from pydantic.dataclasses import dataclass
 
 from freespeech import env
-from freespeech.lib import audio, concurrency, media
+from freespeech.lib import concurrency, media
 from freespeech.lib.storage import obj
 from freespeech.lib.text import (
     capitalize_sentence,
@@ -34,6 +36,7 @@
 )
 from freespeech.types import (
     CHARACTERS,
+    Audio,
     Character,
     Event,
     Language,
@@ -46,43 +49,6 @@
 )
 
 logger = logging.getLogger(__name__)
-
-
-@dataclass
-class AzureEvent:
-    offset: str
-    duration: str
-    offsetInTicks: int
-    durationInTicks: int
-
-
-@dataclass
-class Phrase:
-    lexical: str
-    itn: str
-    maskedITN: str
-    display: str
-
-
-@dataclass
-class CandidateWord(AzureEvent):
-    confidence: float
-    word: str
-
-
-@dataclass
-class CandidatePhrase(Phrase):
-    confidence: float
-    words: list[CandidateWord]
-
-
-@dataclass
-class RecognizedPhrase(AzureEvent):
-    recognitionStatus: Literal["Success"]
-    channel: int
-    nBest: list[CandidatePhrase]
-    speaker: int = 0
-
 
 Normalization = Literal["break_ends_sentence", "extract_breaks_from_sentence"]
 
@@ -223,18 +189,13 @@
     return {voice.name: voice.language_codes for voice in response.voices}
 
 
-async def supported_azure_voices() -> Dict[str, Sequence[str]]:
+@cache
+def supported_azure_voices() -> Dict[str, Sequence[str]]:
     azure_key, azure_region = env.get_azure_config()
-    headers = {
-        "Ocp-Apim-Subscription-Key": azure_key,
-    }
-    url = f"https://{azure_region}.tts.speech.microsoft.com"
-    async with aiohttp.ClientSession(url, headers=headers) as session:
-        async with session.get("/cognitiveservices/voices/list") as response:
-            if not response.ok:
-                raise RuntimeError(await response.text())
-            voices = await response.json()
-    return {voice["ShortName"]: voice["Locale"] for voice in voices}
+    config = azure_tts.SpeechConfig(subscription=azure_key, region=azure_region)
+    ms_synthesizer = azure_tts.SpeechSynthesizer(config, None)
+    all_languages = ms_synthesizer.get_voices_async().get()
+    return {v.short_name: v.locale for v in all_languages.voices}
 
 
 async def transcribe(
@@ -374,53 +335,6 @@
     return events
 
 
-def transform_azure_result(
-    phrase: RecognizedPhrase, lang: Language, model: TranscriptionModel
-) -> list[Event]:
-    """Transforms Azure's REST API record into list of Events
-    Documentation: https://learn.microsoft.com/en-us/azure/cognitive-services/speech-service/batch-transcription-get?pivots=rest-api#transcription-result-file  # noqa: E501
-    """
-    time_ms = phrase.offsetInTicks // 10000
-    duration_ms = phrase.durationInTicks // 10000
-    text = phrase.nBest[0].display
-
-    match model:
-        case "default_granular":
-            return [
-                Event(
-                    time_ms=time_ms,
-                    chunks=[sentence],
-                    duration_ms=duration_ms,
-                    voice=Voice(character=CHARACTERS[phrase.speaker]),
-                )
-                for sentence, time_ms, duration_ms in break_phrase(
-                    text=text,
-                    words=[
-                        (
-                            word.word,
-                            word.offsetInTicks // 10000,
-                            word.durationInTicks // 10000,
-                        )
-                        for word in phrase.nBest[0].words
-                    ],
-                    lang=lang,
-                )
-            ]
-        case "default":
-            return [
-                Event(
-                    time_ms=time_ms,
-                    chunks=[text],
-                    duration_ms=duration_ms,
-                    voice=Voice(character=CHARACTERS[phrase.speaker]),
-                )
-            ]
-        case "latest_long" | "general":
-            raise ValueError(f"Azure doesn't support model: '{model}'")
-        case never:
-            assert_never(never)
-
-
 async def _transcribe_azure(file: Path, lang: Language, model: TranscriptionModel):
     uri = await obj.put(file, f"az://freespeech-files/{str(uuid4())}.{file.suffix}")
 
@@ -485,10 +399,85 @@
         async with session.get(content_url) as response:
             result = await response.json()
 
+    @dataclass
+    class AzureEvent:
+        offset: str
+        duration: str
+        offsetInTicks: int
+        durationInTicks: int
+
+    @dataclass
+    class Phrase:
+        lexical: str
+        itn: str
+        maskedITN: str
+        display: str
+
+    @dataclass
+    class CandidateWord(AzureEvent):
+        confidence: float
+        word: str
+
+    @dataclass
+    class CandidatePhrase(Phrase):
+        confidence: float
+        words: list[CandidateWord]
+
+    @dataclass
+    class RecognizedPhrase(AzureEvent):
+        recognitionStatus: Literal["Success"]
+        channel: int
+        nBest: list[CandidatePhrase]
+        speaker: int = 0
+
+    def transform(phrase: RecognizedPhrase) -> list[Event]:
+        """Transforms Azure's REST API record into list of Events
+        Documentation: https://learn.microsoft.com/en-us/azure/cognitive-services/speech-service/batch-transcription-get?pivots=rest-api#transcription-result-file  # noqa: E501
+        """
+        time_ms = phrase.offsetInTicks // 10000
+        duration_ms = phrase.durationInTicks // 10000
+        text = phrase.nBest[0].display
+
+        match model:
+            case "default_granular":
+                return [
+                    Event(
+                        time_ms=time_ms,
+                        chunks=[sentence],
+                        duration_ms=duration_ms,
+                        voice=Voice(character=CHARACTERS[phrase.speaker]),
+                    )
+                    for sentence, time_ms, duration_ms in break_phrase(
+                        text=text,
+                        words=[
+                            (
+                                word.word,
+                                word.offsetInTicks // 10000,
+                                word.durationInTicks // 10000,
+                            )
+                            for word in phrase.nBest[0].words
+                        ],
+                        lang=lang,
+                    )
+                ]
+            case "default":
+                return [
+                    Event(
+                        time_ms=time_ms,
+                        chunks=[text],
+                        duration_ms=duration_ms,
+                        voice=Voice(character=CHARACTERS[phrase.speaker]),
+                    )
+                ]
+            case "latest_long" | "general":
+                raise ValueError(f"Azure doesn't support model: '{model}'")
+            case never:
+                assert_never(never)
+
     # Flatten the result
     return sum(
         [
-            transform_azure_result(RecognizedPhrase(**phrase), lang, model)
+            transform(RecognizedPhrase(**phrase))
             for phrase in result["recognizedPhrases"]
         ],
         [],
@@ -678,7 +667,7 @@
         case "Google":
             all_voices = supported_google_voices()
         case "Azure":
-            all_voices = await supported_azure_voices()
+            all_voices = supported_azure_voices()
         case "Deepgram":
             raise ValueError("Deepgram can not be used as TTS provider")
         case never:
@@ -735,52 +724,53 @@
             )
             return result.audio_content
 
-        async def _azure_api_call(ssml_phrase: str) -> bytes:
-            azure_key, azure_region = env.get_azure_config()
-            headers = {
-<<<<<<< HEAD
-                "X-Microsoft-OutputFormat": "riff-44100hz-16bit-mono-pcm",
-=======
-                "X-Microsoft-OutputFormat": "riff-48khz-16bit-mono-pcm",
->>>>>>> f691e0f9
-                "Content-Type": "application/ssml+xml",
-                "Ocp-Apim-Subscription-Key": azure_key,
-            }
-            url = f"https://{azure_region}.tts.speech.microsoft.com"
-            async with aiohttp.ClientSession(url, headers=headers) as session:
-                async with session.post(
-                    "/cognitiveservices/v1", data=ssml_phrase
-                ) as response:
-                    if not response.ok:
-                        raise RuntimeError(str(response))
-                    return await response.read()
+        def _azure_api_call(ssml_phrase: str) -> bytes:
+            with tempfile.NamedTemporaryFile() as output_file:
+                azure_key, azure_region = env.get_azure_config()
+                speech_config = azure_tts.SpeechConfig(
+                    subscription=azure_key, region=azure_region
+                )
+                speech_config.set_speech_synthesis_output_format(
+                    azure_tts.SpeechSynthesisOutputFormat.Riff44100Hz16BitMonoPcm
+                )
+                audio_config = azure_tts.audio.AudioOutputConfig(
+                    filename=output_file.name
+                )
+                speech_synthesizer = azure_tts.SpeechSynthesizer(
+                    speech_config=speech_config, audio_config=audio_config
+                )
+                result = speech_synthesizer.speak_ssml(ssml_phrase)
+                if result.reason != azure_tts.ResultReason.SynthesizingAudioCompleted:
+                    logger.error(
+                        f"Error synthesizing voice with Azure provider."
+                        f" {result.reason}, {result.cancellation_details}"
+                    )
+                    raise RuntimeError(
+                        f"Error synthesizing voice with Azure. {result.reason}"
+                    )
+
+                with open(output_file.name, "rb") as result_stream:
+                    return result_stream.read()
 
         match provider:
             case "Azure":
-                responses = await asyncio.gather(
-                    *[
-                        _azure_api_call(
-                            _wrap_in_ssml(chunk, voice=provider_voice, speech_rate=rate)
-                        )
-                        for chunk in chunks_with_breaks_expanded
-                    ]
-                )
+                _api_call = _azure_api_call
             case "Google":
-                responses = await asyncio.gather(
-                    *[
-                        concurrency.run_in_thread_pool(
-                            _google_api_call,
-                            _wrap_in_ssml(
-                                phrase, voice=provider_voice, speech_rate=rate
-                            ),
-                        )
-                        for phrase in chunks_with_breaks_expanded
-                    ]
-                )
+                _api_call = _google_api_call
             case "Deepgram":
                 raise ValueError("Can not use Deepgram as a TTS provider")
             case never:
                 assert_never(never)
+
+        responses = await asyncio.gather(
+            *[
+                concurrency.run_in_thread_pool(
+                    _api_call,
+                    _wrap_in_ssml(phrase, voice=provider_voice, speech_rate=rate),
+                )
+                for phrase in chunks_with_breaks_expanded
+            ]
+        )
 
         with TemporaryDirectory() as tmp_dir:
             files = [f"{media.new_file(tmp_dir)}.wav" for _ in responses]
@@ -789,19 +779,20 @@
                     fd.write(response)
             audio_file = await media.concat(files, output_dir)
 
-        audio_duration_ms = audio.duration(audio_file)
+        (audio, *_), _ = media.probe(audio_file)
+        assert isinstance(audio, Audio)
 
         if (
             duration_ms is None
             or retries is None
-            or abs(audio_duration_ms - duration_ms) < SYNTHESIS_ERROR_MS
+            or abs(audio.duration_ms - duration_ms) < SYNTHESIS_ERROR_MS
         ):
             return Path(audio_file), rate
         else:
             logger.warning(
-                f"retrying delta={audio_duration_ms - duration_ms} rate={rate}"
+                f"retrying delta={audio.duration_ms - duration_ms} rate={rate}"
             )
-            rate *= audio_duration_ms / duration_ms
+            rate *= audio.duration_ms / duration_ms
             return await _synthesize_step(rate, retries - 1)
 
     output_file, speech_rate = await _synthesize_step(
@@ -835,13 +826,14 @@
             lang=lang,
             output_dir=output_dir,
         )
-        audio_duration_ms = audio.duration(clip)
+        (audio, *_), _ = media.probe(clip)
+        assert isinstance(audio, Audio)
 
         if padding_ms < 0:
             logger.warning(f"Negative padding ({padding_ms}) in front of: {text}")
 
         clips += [(padding_ms, clip)]
-        current_time_ms = event.time_ms + audio_duration_ms
+        current_time_ms = event.time_ms + audio.duration_ms
         spans += [("event", event.time_ms, current_time_ms)]
 
         voices += [voice]
