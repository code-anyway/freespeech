--- conflicted
+++ resolved
@@ -17,19 +17,6 @@
     return f"{s}."
 
 
-def split_to_sentences(text: str) -> Sequence[str]:
-    # If capturing parentheses are used in pattern,
-    # then the text of all groups in the pattern
-    # are also returned as part of the resulting list.
-    split = [s for s in re.split(r"(\.|\?|\!)\s+", text) if s]
-    return list(
-        [
-            pair[0].strip() + pair[1].strip() + " "
-            for pair in zip_longest(split[0::2], split[1::2], fillvalue="")
-        ]
-    )
-
-
 def chunk(text: str, max_chars: int) -> Sequence[str]:
     """Split text into chunks.
 
@@ -44,25 +31,18 @@
     if not text:
         return [text]
 
-<<<<<<< HEAD
-    sentences = split_to_sentences(text)
-=======
     # If capturing parentheses are used in pattern,
     # then the text of all groups in the pattern
     # are also returned as part of the resulting list.
     split = re.split(r"(\!|\?|\.\s+)", text)
     sentences = [a + b for a, b in zip_longest(split[0::2], split[1::2], fillvalue="") if a + b]
->>>>>>> 300e74fe
 
     def chunk_sentences() -> Iterator[str]:
         res = ""
         for s in sentences:
             if len(res) + len(s) > max_chars:
-<<<<<<< HEAD
                 # condition to handle special case when the first sentence
                 # is longer than chunk length.
-=======
->>>>>>> 300e74fe
                 if res:
                     yield res.strip()
                 res = s
