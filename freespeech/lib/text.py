--- conflicted
+++ resolved
@@ -50,17 +50,6 @@
     if not text:
         return [text]
 
-<<<<<<< HEAD
-    # If capturing parentheses are used in pattern,
-    # then the text of all groups in the pattern
-    # are also returned as part of the resulting list.
-    split = re.split(r"(\!|\?|\.\s+)", text)
-    sentences = [
-        a + b for a, b in zip_longest(split[0::2], split[1::2], fillvalue="") if a + b
-    ]
-
-=======
->>>>>>> 21856b01
     def chunk_sentences() -> Iterator[str]:
         res = ""
         chunk_limit = max_chars
